--- conflicted
+++ resolved
@@ -8,9 +8,5 @@
 activate_virtualenv
 
 set -x
-<<<<<<< HEAD
 rm -rf .mypy_cache
-codecheck --verbose
-=======
-codecheck --verbose "$@"
->>>>>>> d83a2e24
+codecheck --verbose "$@"